# EMHASS Development

There are multiple different approaches to developing for EMHASS.  
The choice depends on your and preference (Python venv/DevContainer/Docker).  
Below are some development workflow examples:  
<<<<<<< HEAD
_Note: It is preferred to run the actions and unittest once before submitting and pull request._
=======
_Note: It is preferred to run both addon mode, standalone mode and unittest once before submitting and pull request._
>>>>>>> 57e21ad3

## Step 1 - Fork

_With your preferred Git tool of choice:_  
Fork the EMHASS github repository into your own account, then clone the forked repository into your local development platform. (ie. PC or Codespace)
Here you may also wish to add the add the original/upstream repository as a remote, allowing you to fetch and merge new updates from the original repository.

A command example may be:
```bash
# on GitHub, Fork url, then:
git clone https://github.com/<YOURUSERNAME>/emhass.git
cd emhass
# add remote, call it upstream
git remote add upstream https://github.com/OWNER/REPOSITORY.git
```

## Step 2 - Develop

To develop and test code choose one of the following methods:

### Method 1 - Python Virtual Environment

We can use python virtual environments to build, develop and test/unittest the code.
<<<<<<< HEAD
=======
This method works well with standalone mode.
>>>>>>> 57e21ad3

_confirm terminal is in the root `emhass` directory before starting_

**Install requirements**
```bash
python3 -m pip install -r requirements.txt #if arm, try setting --extra-index-url=https://www.piwheels.org/simple
```

**Create a developer environment:**

```bash
python3 -m venv .venv
```

**Activate the environment:**

- linux:

  ```bash
  source .venv/bin/activate
  ```

- windows:

  ```cmd
  .venv\Scripts\activate.bat
  ```

An IDE like VSCode should automatically catch that a new virtual env was created.

**Install the _emhass_ package in editable mode:**

```bash
python3 -m pip install -e .
```

**Set paths with environment variables:**

- Linux
  ```bash
  export OPTIONS_PATH="${PWD}/options.json" && export USE_OPTIONS="True" ##optional to test options.json
  export CONFIG_PATH="${PWD}/config_emhass.yaml"
  export SECRETS_PATH="${PWD}/secrets_emhass.yaml"
  export DATA_PATH="${PWD}/data/"
  ```
- windows
  ```cmd
  set "OPTIONS_PATH=%cd%/options.json"  & ::  optional to test options.json
  set "USE_OPTIONS=True"                & ::  optional to test options.json
  set "CONFIG_PATH=%cd%/config_emhass.yaml"
  set "SECRETS_PATH=%cd%/secrets_emhass.yaml"
  set "DATA_PATH=%cd%/data/"
  ```

_Make sure `secrets_emhass.yaml` has been created and set. Copy `secrets_emhass(example).yaml` for an example._

**Run EMHASS**

```bash
python3 src/emhass/web_server.py
```
or 
``` bash
emhass --action 'dayahead-optim' --config ~/emhass/config_emhass.yaml --root=$(pwd)/src/emhass --costfun 'profit' --data=$(pwd)/data
```

**Run unittests**

```bash
python3 -m unittest discover -s ./tests -p 'test_*.py'
```
<<<<<<< HEAD
_Note:unittest will need to be installed prior_
=======
python3 -m unittest discover -s ./tests -p 'test_*.py'
```

_unittest will need to be installed prior_
>>>>>>> 57e21ad3

### Method 2: VS-Code Debug and Run via DevContainer

In VS-Code, you can run a Docker DevContainer to set up a virtual environment. The DevContainer's Container will be almost identical to the one build for EMHASS (Docker/Add-on). There you can edit and test EMHASS.

The recommended steps to run are:

- Open forked root (`emhass`) folder inside of VS-Code
- VS-Code will ask if you want to run in a dev-container, say yes _([Dev Container](https://code.visualstudio.com/docs/devcontainers/containers) must be set up first)_. *(Shortcut: `F1` > `Dev Containers: Rebuild and Reopen in Container`)*
- Edit some code...
- Compile emhass by pressing `control+shift+p` > `Tasks: Run Task` > `EMHASS Install`.
  This has been set up in the [tasks.json](https://github.com/davidusb-geek/emhass/blob/master/.vscode/tasks.json) file. - Before _run & debug_, re-run `EMHASS Install` task every time a change has been made to emhass.
<<<<<<< HEAD
- Launch and debug the program via the [`Run and Debug`](https://code.visualstudio.com/docs/editor/debugging) tab /`Ctrl+Shift+D` > `EMHASS run` This has been set up in the [Launch.json](https://github.com/davidusb-geek/emhass/blob/master/.vscode/launch.json) .

#### Simulate Docker Method or Add-on method
Since the main difference between the two methods are how secrets are passed. You can switch between the two methods by:
**Docker**:
  - Create a `secrets_emhass.yaml` file and append your secret parameters
**Add-on**
  - Modify the `options.json` file to contain you secret parameters

#### Unittests
Lastly, you can run all the unittests by heading to the [`Testing`](https://code.visualstudio.com/docs/python/testing) tab on the left hand side.  
This is recommended before creating a pull request.

### Method 3 - Docker Virtual Environment

With Docker, you can test the production EMHASS environment for both Docker and Add-on methods.

Depending on the method you wish to test, the `docker run` command will require different passed variables/arguments passed to function. See following examples:
=======

#### Standalone Mode
- Launch and debug the application via selecting the [`Run and Debug`](https://code.visualstudio.com/docs/editor/debugging) tab /`Ctrl+Shift+D` > `EMHASS run` (standalone). This has been set up in the [Launch.json](https://github.com/davidusb-geek/emhass/blob/master/.vscode/launch.json) .
- you will need input your HomeAssistant URL and HomeAssistant KEY inside of secrets_emhass.yaml
    - Both Add-On and Standalone mods can also accept secrets via environment variables, see [Docker section bellow](method-3---docker-virtual-environment) for examples of environment variole secrets in use.
- to change your parameters, you can edit emhass_config.yaml file before launch.

#### Add-On Mode
- Launch and debug the application via selecting the [`Run and Debug`](https://code.visualstudio.com/docs/editor/debugging) tab /`Ctrl+Shift+D` > `EMHASS run Addon` (Add-on). This has been set up in the [Launch.json](https://github.com/davidusb-geek/emhass/blob/master/.vscode/launch.json) .
- You will need to modify the `EMHASS_URL` _(http://HAIPHERE:8123/)_ and `EMHASS_KEY` _(PLACEKEYHERE)_ inside of Launch.json that matches your HA environment before running.
- to change your parameters, you can edit options.json file before launch.


#### Unittests
You can run all the unittests by heading to the [`Testing`](https://code.visualstudio.com/docs/python/testing) tab on the left hand side.  
  This is recommended before creating a pull request.

### Method 3 - Docker Virtual Environment

With Docker, you can test the production EMHASS environment in both standalone and add-on mode via modifying the build argument: `build_version` with values: `standalone`, `addon-pip`, `addon-git`, `addon-local`.  

Depending on your choice of running standalone or addon, `docker run` will require different passed variables/arguments to function. See following examples:
Depending on your siltation, you may wish to build EMHASS using a version from a particular git/branch or pip PyPI version. There are examples bellow for these alternative builds. 
>>>>>>> 57e21ad3

_Note: Make sure your terminal is in the root `emhass` directory before running the docker build._

#### Docker run Add-on Method:

```bash
docker build -t emhass/test .

# pass secrets via options.json (similar to Home Assistant Addon configuration page)
docker run -it -p 5000:5000 --name emhass-test -v ./options.json:/data/options.json emhass/test
```

**Note:**
- to apply a file chang in the local EMHASS repository, you will need to re-build and re-run the Docker image/container in order for the change to take effect. (excluding volume mounted (-v) configs)
- if you are planning to modify the configs: `options.json`, `secrets_emhass.yaml` or `config.json`, you can volume mount them with `-v`. This syncs the Host file to the file inside the container.
*If running inside of podman, add :z at the end of the volume mount E.g:`-v ./options.json:/data/options.json:z`*

#### Docker run for Docker Method:

```bash
docker build -t emhass/test .

# pass the secrets_emhass.yaml
docker run -it -p 5000:5000 --name emhass-test -v ./secrets_emhass.yaml:/app/secrets_emhass.yaml emhass/test
```

#### Sync with local data folder 
For those who wish to mount/sync the local `data` folder with the data folder from the docker container, volume mount the data folder with `-v` .
```bash
docker run ... -v ./data/:/app/data ...
```

You can also mount data (ex .csv)  files separately
```bash
docker run... -v ./data/heating_prediction.csv:/app/data/ ...
```

#### Issue with TARGETARCH
If your docker build fails with an error related to `TARGETARCH`. It may be best to add your device's architecture manually:

Example with `armhf` architecture 
```bash
docker build ... --build-arg TARGETARCH=armhf --build-arg os_version=raspbian ...
```
*For `armhf` only, create a build-arg for `os_version=raspbian`* 


#### Delete built Docker image

We can delete the Docker image and container via:

```bash
# force delete Docker container
docker rm -f emhass-test 

# delete Docker image
docker rmi emhass/test 
```

#### Other Docker Options

**Rapid Testing**  
As editing and testing EMHASS via docker may be repetitive (rebuilding image and deleting containers), you may want to simplify the removal, build and run process.

**For rapid Docker testing, try a command chain:**  
_Linux:_
```bash
docker build -t emhass/test . && docker run --rm -it -p 5000:5000 -v ./secrets_emhass.yaml:/app/secrets_emhass.yaml --name emhass-test emhass/test 
```
_The example command chain rebuilds the Docker image, and runs a new container with the newly built image. The `--rm` has been added to the `docker run` to delete the container once ended to avoid manual deletion every time._  
_This use case may not require any volume mounts (unless you use secrets_emhass.yaml) as the Docker build process will pull the latest configs as it builds._

**Environment Variables**  
 you can also pass location, key and url secret parameters via environment variables.

```bash
docker build -t emhass/test --build-arg build_version=addon-local .

docker run -it -p 5000:5000 --name emhass-test -e URL="YOURHAURLHERE" -e KEY="YOURHAKEYHERE" -e LAT="45.83" -e LON="6.86" -e ALT="4807.8" -e TIME_ZONE="Europe/Paris" emhass/test
```

This allows the user to set variables before the build
Linux:

```bash
export EMHASS_URL="YOURHAURLHERE"
export EMHASS_KEY="YOURHAKEYHERE"
export TIME_ZONE="Europe/Paris"
export LAT="45.83"
export LON="6.86"
export ALT="4807.8"

docker build -t emhass/test --build-arg build_version=addon-local .

docker run -it -p 5000:5000 --name emhass-test -e EMHASS_KEY -e EMHASS_URL -e TIME_ZONE -e LAT -e LON -e ALT emhass/test
```

### Example Docker testing pipeline 
<<<<<<< HEAD
The following pipeline will run unittest and most of the EMHASS actions. This may be a good options for those who wish to test their changes against the production EMHASS environment.
=======
The following pipeline will run unittest and most of the EMHASS actions in both Standalone and Add-on mode. This may be a good options for those who wish to test their changes against the production EMHASS environment.
>>>>>>> 57e21ad3

*Linux:*  
*Assuming docker and git installed*
```bash
#setup environment variables for test
export repo=https://github.com/davidusb-geek/emhass.git
export branch=master
#Ex. HAURL=https://localhost:8123/
export HAURL=HOMEASSISTANTURLHERE
export HAKEY=HOMEASSISTANTKEYHERE

git clone $repo
cd emhass 
git checkout $branch
```

```bash
# testing with option.json (replace -v options.json with secrets_emhass.yaml to test both secret files)
docker build -t emhass/test .
docker run --rm -it -p 5000:5000 --name emhass-test -v $(pwd)/data/heating_prediction.csv:/app/data/heating_prediction.csv -v $(pwd)/options.json:/app/options.json emhass/test
```
```bash
# run actions one-by-one, on a separate terminal
curl -i -H 'Content-Type:application/json' -X POST -d '{"pv_power_forecast":[0, 70, 141.22, 246.18, 513.5, 753.27, 1049.89, 1797.93, 1697.3, 3078.93], "prediction_horizon":10, "soc_init":0.5,"soc_final":0.6}' http://localhost:5000/action/naive-mpc-optim
curl -i -H 'Content-Type:application/json' -X POST -d {} http://localhost:5000/action/perfect-optim
curl -i -H 'Content-Type:application/json' -X POST -d {} http://localhost:5000/action/dayahead-optim
curl -i -H 'Content-Type:application/json' -X POST -d {} http://localhost:5000/action/forecast-model-fit
curl -i -H 'Content-Type:application/json' -X POST -d {} http://localhost:5000/action/forecast-model-predict
curl -i -H 'Content-Type:application/json' -X POST -d {} http://localhost:5000/action/forecast-model-tune
curl -i -H "Content-Type:application/json" -X POST -d  '{"csv_file": "heating_prediction.csv", "features": ["degreeday", "solar"], "target": "hour", "regression_model": "RandomForestRegression", "model_type": "heating_hours_degreeday", "timestamp": "timestamp", "date_features": ["month", "day_of_week"], "new_values": [12.79, 4.766, 1, 2] }' http://localhost:5000/action/regressor-model-fit
curl -i -H "Content-Type:application/json" -X POST -d  '{"mlr_predict_entity_id": "sensor.mlr_predict", "mlr_predict_unit_of_measurement": "h", "mlr_predict_friendly_name": "mlr predictor", "new_values": [8.2, 7.23, 2, 6], "model_type": "heating_hours_degreeday" }' http://localhost:5000/action/regressor-model-predict
curl -i -H 'Content-Type:application/json' -X POST -d {} http://localhost:5000/action/publish-data
```

```bash
# testing unittest (add extra necessary files via volume mount)
docker run --rm -it -p 5000:5000 --name emhass-test -v $(pwd)/tests/:/app/tests/ -v $(pwd)/data/:/app/data/ -v $(pwd)/"secrets_emhass(example).yaml":/app/"secrets_emhass(example).yaml" -v $(pwd)/options.json:/app/options.json -v $(pwd)/config_emhass.yaml:/app/config_emhass.yaml -v $(pwd)/secrets_emhass.yaml:/app/secrets_emhass.yaml emhass/test
```
```bash
# run unittest's on separate terminal after installing requests-mock
docker exec emhass-test apt-get update 
docker exec emhass-test apt-get install python3-requests-mock -y
docker exec emhass-test python3 -m unittest discover -s ./tests -p 'test_*.py' | grep error
```
*Note: may need to set `--build-arg TARGETARCH=YOUR-ARCH` in docker build*

<<<<<<< HEAD
User may wish to re-test with tweaked parameters such as `lp_solver`, `weather_forecast_method` and `load_forecast_method`, in `config.json` to broaden the testing scope. 
*See [Differences](https://emhass.readthedocs.io/en/latest/differences.html) for more information on how the different methods of running EMHASS differ.*
=======
```bash
#testing unittest (run standalone with extra files)
docker run --rm -it -p 5000:5000 --name emhass-container -v $(pwd)/tests/:/app/tests/ -v $(pwd)/data/:/app/data/ -v $(pwd)/"secrets_emhass(example).yaml":/app/"secrets_emhass(example).yaml" -v $(pwd)/options.json:/app/options.json -v $(pwd)/config_emhass.yaml:/app/config_emhass.yaml -v $(pwd)/secrets_emhass.yaml:/app/secrets_emhass.yaml emhass/docker
```
```bash
#run unittest's on separate terminal
docker exec emhass-container apt-get update 
docker exec emhass-container apt-get install python3-requests-mock -y
docker exec emhass-container python3 -m unittest discover -s ./tests -p 'test_*.py' | grep error
```

User may wish to re-test with tweaked parameters such as `lp_solver`, `weather_forecast_method` and `load_forecast_method`, in `config_emhass.yaml` *(standalone)* or `options.json` *(addon)*, to broaden the testing scope. 
*see [EMHASS & EMHASS-Add-on differences](https://emhass.readthedocs.io/en/latest/differences.html) for more information on how these config_emhass & options files differ*
>>>>>>> 57e21ad3


## Step 3 - Pull request

Once developed, commit your code, and push the commit to your fork on Github.
Once ready, submit a pull request with your fork to the [davidusb-geek/emhass@master](https://github.com/davidusb-geek/emhass) repository.<|MERGE_RESOLUTION|>--- conflicted
+++ resolved
@@ -3,11 +3,8 @@
 There are multiple different approaches to developing for EMHASS.  
 The choice depends on your and preference (Python venv/DevContainer/Docker).  
 Below are some development workflow examples:  
-<<<<<<< HEAD
 _Note: It is preferred to run the actions and unittest once before submitting and pull request._
-=======
-_Note: It is preferred to run both addon mode, standalone mode and unittest once before submitting and pull request._
->>>>>>> 57e21ad3
+
 
 ## Step 1 - Fork
 
@@ -31,10 +28,7 @@
 ### Method 1 - Python Virtual Environment
 
 We can use python virtual environments to build, develop and test/unittest the code.
-<<<<<<< HEAD
-=======
-This method works well with standalone mode.
->>>>>>> 57e21ad3
+
 
 _confirm terminal is in the root `emhass` directory before starting_
 
@@ -106,14 +100,8 @@
 ```bash
 python3 -m unittest discover -s ./tests -p 'test_*.py'
 ```
-<<<<<<< HEAD
 _Note:unittest will need to be installed prior_
-=======
-python3 -m unittest discover -s ./tests -p 'test_*.py'
-```
-
-_unittest will need to be installed prior_
->>>>>>> 57e21ad3
+
 
 ### Method 2: VS-Code Debug and Run via DevContainer
 
@@ -126,7 +114,6 @@
 - Edit some code...
 - Compile emhass by pressing `control+shift+p` > `Tasks: Run Task` > `EMHASS Install`.
   This has been set up in the [tasks.json](https://github.com/davidusb-geek/emhass/blob/master/.vscode/tasks.json) file. - Before _run & debug_, re-run `EMHASS Install` task every time a change has been made to emhass.
-<<<<<<< HEAD
 - Launch and debug the program via the [`Run and Debug`](https://code.visualstudio.com/docs/editor/debugging) tab /`Ctrl+Shift+D` > `EMHASS run` This has been set up in the [Launch.json](https://github.com/davidusb-geek/emhass/blob/master/.vscode/launch.json) .
 
 #### Simulate Docker Method or Add-on method
@@ -145,31 +132,7 @@
 With Docker, you can test the production EMHASS environment for both Docker and Add-on methods.
 
 Depending on the method you wish to test, the `docker run` command will require different passed variables/arguments passed to function. See following examples:
-=======
-
-#### Standalone Mode
-- Launch and debug the application via selecting the [`Run and Debug`](https://code.visualstudio.com/docs/editor/debugging) tab /`Ctrl+Shift+D` > `EMHASS run` (standalone). This has been set up in the [Launch.json](https://github.com/davidusb-geek/emhass/blob/master/.vscode/launch.json) .
-- you will need input your HomeAssistant URL and HomeAssistant KEY inside of secrets_emhass.yaml
-    - Both Add-On and Standalone mods can also accept secrets via environment variables, see [Docker section bellow](method-3---docker-virtual-environment) for examples of environment variole secrets in use.
-- to change your parameters, you can edit emhass_config.yaml file before launch.
-
-#### Add-On Mode
-- Launch and debug the application via selecting the [`Run and Debug`](https://code.visualstudio.com/docs/editor/debugging) tab /`Ctrl+Shift+D` > `EMHASS run Addon` (Add-on). This has been set up in the [Launch.json](https://github.com/davidusb-geek/emhass/blob/master/.vscode/launch.json) .
-- You will need to modify the `EMHASS_URL` _(http://HAIPHERE:8123/)_ and `EMHASS_KEY` _(PLACEKEYHERE)_ inside of Launch.json that matches your HA environment before running.
-- to change your parameters, you can edit options.json file before launch.
-
-
-#### Unittests
-You can run all the unittests by heading to the [`Testing`](https://code.visualstudio.com/docs/python/testing) tab on the left hand side.  
-  This is recommended before creating a pull request.
-
-### Method 3 - Docker Virtual Environment
-
-With Docker, you can test the production EMHASS environment in both standalone and add-on mode via modifying the build argument: `build_version` with values: `standalone`, `addon-pip`, `addon-git`, `addon-local`.  
-
-Depending on your choice of running standalone or addon, `docker run` will require different passed variables/arguments to function. See following examples:
-Depending on your siltation, you may wish to build EMHASS using a version from a particular git/branch or pip PyPI version. There are examples bellow for these alternative builds. 
->>>>>>> 57e21ad3
+
 
 _Note: Make sure your terminal is in the root `emhass` directory before running the docker build._
 
@@ -268,11 +231,8 @@
 ```
 
 ### Example Docker testing pipeline 
-<<<<<<< HEAD
 The following pipeline will run unittest and most of the EMHASS actions. This may be a good options for those who wish to test their changes against the production EMHASS environment.
-=======
-The following pipeline will run unittest and most of the EMHASS actions in both Standalone and Add-on mode. This may be a good options for those who wish to test their changes against the production EMHASS environment.
->>>>>>> 57e21ad3
+
 
 *Linux:*  
 *Assuming docker and git installed*
@@ -319,24 +279,9 @@
 ```
 *Note: may need to set `--build-arg TARGETARCH=YOUR-ARCH` in docker build*
 
-<<<<<<< HEAD
 User may wish to re-test with tweaked parameters such as `lp_solver`, `weather_forecast_method` and `load_forecast_method`, in `config.json` to broaden the testing scope. 
 *See [Differences](https://emhass.readthedocs.io/en/latest/differences.html) for more information on how the different methods of running EMHASS differ.*
-=======
-```bash
-#testing unittest (run standalone with extra files)
-docker run --rm -it -p 5000:5000 --name emhass-container -v $(pwd)/tests/:/app/tests/ -v $(pwd)/data/:/app/data/ -v $(pwd)/"secrets_emhass(example).yaml":/app/"secrets_emhass(example).yaml" -v $(pwd)/options.json:/app/options.json -v $(pwd)/config_emhass.yaml:/app/config_emhass.yaml -v $(pwd)/secrets_emhass.yaml:/app/secrets_emhass.yaml emhass/docker
-```
-```bash
-#run unittest's on separate terminal
-docker exec emhass-container apt-get update 
-docker exec emhass-container apt-get install python3-requests-mock -y
-docker exec emhass-container python3 -m unittest discover -s ./tests -p 'test_*.py' | grep error
-```
-
-User may wish to re-test with tweaked parameters such as `lp_solver`, `weather_forecast_method` and `load_forecast_method`, in `config_emhass.yaml` *(standalone)* or `options.json` *(addon)*, to broaden the testing scope. 
-*see [EMHASS & EMHASS-Add-on differences](https://emhass.readthedocs.io/en/latest/differences.html) for more information on how these config_emhass & options files differ*
->>>>>>> 57e21ad3
+
 
 
 ## Step 3 - Pull request
