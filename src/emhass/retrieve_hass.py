--- conflicted
+++ resolved
@@ -306,26 +306,11 @@
         }
         return data
 
-<<<<<<< HEAD
-    def post_data(
-        self,
-        data_df: pd.DataFrame,
-        idx: int,
-        entity_id: str,
-        unit_of_measurement: str,
-        friendly_name: str,
-        type_var: str,
-        from_mlforecaster: Optional[bool] = False,
-        publish_prefix: Optional[str] = "",
-        save_entities: Optional[bool] = False,
-        logger_levels: Optional[str] = "info",
-        dont_post: Optional[bool] = False,
-    ) -> None:
-=======
+
     def post_data(self, data_df: pd.DataFrame, idx: int, entity_id: str, unit_of_measurement: str,
                   friendly_name: str, type_var: str, from_mlforecaster: Optional[bool] = False,
-                  publish_prefix: Optional[str] = "") -> None:
->>>>>>> 0fbf9a68
+                  publish_prefix: Optional[str] = "", save_entities: Optional[bool] = False, 
+                  logger_levels: Optional[str] = "info", dont_post: Optional[bool] = False) -> None:
         r"""
         Post passed data to hass.
         
@@ -425,11 +410,7 @@
                 },
             }
         # Actually post the data
-<<<<<<< HEAD
         if self.get_data_from_file or dont_post:
-=======
-        if self.get_data_from_file:
->>>>>>> 0fbf9a68
             class response:
                 pass
             response.status_code = 200
