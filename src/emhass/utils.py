--- conflicted
+++ resolved
@@ -406,17 +406,12 @@
                 input_secrets = yaml.load(file, Loader=yaml.FullLoader)
         else:
             input_secrets = input_conf.pop('params_secrets', None)
-<<<<<<< HEAD
-
-    if (type(input_conf['retrieve_hass_conf']) == list):
+   
+    if (type(input_conf['retrieve_hass_conf']) == list): #if using old config version 
         retrieve_hass_conf = dict({key:d[key] for d in input_conf['retrieve_hass_conf'] for key in d})
-    else: 
-       retrieve_hass_conf =  input_conf['retrieve_hass_conf']       
-
-=======
+    else:
+        retrieve_hass_conf = input_conf.get('retrieve_hass_conf', {})
         
-    retrieve_hass_conf = input_conf.get('retrieve_hass_conf', {})
->>>>>>> f6dd87fc
     if use_secrets:
         retrieve_hass_conf.update(input_secrets)
     else:
@@ -429,26 +424,18 @@
     retrieve_hass_conf['freq'] = pd.to_timedelta(retrieve_hass_conf['freq'], "minutes")
     retrieve_hass_conf['time_zone'] = pytz.timezone(retrieve_hass_conf['time_zone'])
     
-<<<<<<< HEAD
     if (type(input_conf['optim_conf']) == list):
-        optim_conf = dict({key:d[key] for d in input_conf['optim_conf'] for key in d}) 
-    else: 
-        optim_conf =  input_conf['optim_conf']         
-    
-    optim_conf['list_hp_periods'] = dict({key:d[key] for d in optim_conf['list_hp_periods'] for key in d})   
-    optim_conf['delta_forecast'] = pd.Timedelta(days=optim_conf['delta_forecast'])
-
-    if (type(input_conf['plant_conf']) == list):
-        plant_conf = dict({key:d[key] for d in input_conf['plant_conf'] for key in d})  
-    else: 
-        plant_conf =  input_conf['plant_conf']               
-=======
-    optim_conf = input_conf.get('optim_conf', {})
+        optim_conf = dict({key:d[key] for d in input_conf['optim_conf'] for key in d})
+    else:
+        optim_conf = input_conf.get('optim_conf', {})
+
     optim_conf['list_hp_periods'] = dict((key,d[key]) for d in optim_conf['list_hp_periods'] for key in d)
     optim_conf['delta_forecast'] = pd.Timedelta(days=optim_conf['delta_forecast'])
     
-    plant_conf = input_conf.get('plant_conf', {})
->>>>>>> f6dd87fc
+    if (type(input_conf['plant_conf']) == list):
+        plant_conf = dict({key:d[key] for d in input_conf['plant_conf'] for key in d})
+    else:
+        plant_conf = input_conf.get('plant_conf', {})
     
     return retrieve_hass_conf, optim_conf, plant_conf
 
